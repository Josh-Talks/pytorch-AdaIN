# pytorch-AdaIN

This is an unofficial pytorch implementation of a paper, Arbitrary Style Transfer in Real-time with Adaptive Instance Normalization [Huang+, ICCV2017].
I'm really grateful to the [original implementation](https://github.com/xunhuang1995/AdaIN-style) in Torch by the authors, which is very useful.

## Requirements
- Python 3.5+
- PyTorch
- TorchVision

## Usage

### Download models
This command will download a pre-trained decoder as well as a modified VGG-19 network.
```
bash models/download_models.sh
```

### Convert models
This command will convert the models for Torch to the models for PyTorch.
```
python convert_torch.py --model models/vgg_normalised.t7
python convert_torch.py --model models/decoder.t7
```

### Test
Use `--content` and `--style` to provide the respective path to the content and style image.
```
CUDA_VISIBLE_DEVICES=<gpu_id> python test.py --content input/content/cornell.jpg --style input/style/woman_with_hat_matisse.jpg --gpu
```

You can also run the code on directories of content and style images using `--content_dir` and `--style_dir`. It will save every possible combination of content and styles to the output directory.
```
CUDA_VISIBLE_DEVICES=<gpu_id> python test.py --content_dir input/content --style_dir input/style --gpu
```

<<<<<<< HEAD
### TODO
- [x] preserve color
- [ ] spatial control
- [ ] style interpolation
=======
Some other options:
* `--content_size`: New (minimum) size for the content image. Keeping the original size if set to 0.
* `--style_size`: New (minimum) size for the content image. Keeping the original size if set to 0.
* `--alpha`: Adjust the degree of stylization. It should be a value between 0.0 and 1.0 (default)

## TODO
- [ ] Implement the preserve color option
- [ ] Implement the spatial control option
- [ ] Implement the style interpolation option
>>>>>>> 19ac9c5c

## References
- [1]: X. Huang and S. Belongie. "Arbitrary Style Transfer in Real-time with Adaptive Instance Normalization.", in ICCV, 2017.
- [2]: [Original implementation in Torch](https://github.com/xunhuang1995/AdaIN-style)<|MERGE_RESOLUTION|>--- conflicted
+++ resolved
@@ -34,22 +34,15 @@
 CUDA_VISIBLE_DEVICES=<gpu_id> python test.py --content_dir input/content --style_dir input/style --gpu
 ```
 
-<<<<<<< HEAD
-### TODO
-- [x] preserve color
-- [ ] spatial control
-- [ ] style interpolation
-=======
 Some other options:
 * `--content_size`: New (minimum) size for the content image. Keeping the original size if set to 0.
 * `--style_size`: New (minimum) size for the content image. Keeping the original size if set to 0.
 * `--alpha`: Adjust the degree of stylization. It should be a value between 0.0 and 1.0 (default)
 
 ## TODO
-- [ ] Implement the preserve color option
+- [x] Implement the preserve color option
 - [ ] Implement the spatial control option
 - [ ] Implement the style interpolation option
->>>>>>> 19ac9c5c
 
 ## References
 - [1]: X. Huang and S. Belongie. "Arbitrary Style Transfer in Real-time with Adaptive Instance Normalization.", in ICCV, 2017.
